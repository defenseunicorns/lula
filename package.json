--- conflicted
+++ resolved
@@ -98,15 +98,9 @@
     "esbuild": "^0.25.9",
     "eslint": "^9.35.0",
     "eslint-config-prettier": "^10.1.8",
-<<<<<<< HEAD
-    "eslint-plugin-jsdoc": "^58.1.0",
     "eslint-plugin-svelte": "^3.12.3",
     "globals": "^16.4.0",
-=======
     "eslint-plugin-jsdoc": "^60.1.0",
-    "eslint-plugin-svelte": "^3.12.2",
-    "globals": "^16.3.0",
->>>>>>> 4b89e6e5
     "husky": "^9.1.7",
     "jsdom": "^27.0.0",
     "playwright": "^1.55.0",
