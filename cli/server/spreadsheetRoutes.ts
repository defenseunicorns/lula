--- conflicted
+++ resolved
@@ -422,19 +422,11 @@
 				usage_percentage: usagePercentage,
 				required: isControlIdField ? true : (frontendConfig?.required ?? usagePercentage > 95),
 				visible: frontendConfig?.tab !== 'hidden',
-<<<<<<< HEAD
-				show_in_table: isControlIdField ? true : metadata.maxLength <= 100 && usagePercentage > 30,
-				editable: isControlIdField ? false : true,
-				display_order: isControlIdField ? 1 : (frontendConfig?.displayOrder ?? displayOrder++),
-				category: isControlIdField ? 'core' : category,
-				tab: isControlIdField ? 'overview' : frontendConfig?.tab || undefined
-=======
 				show_in_table: isControlIdField ? true : metadata.maxLength <= 100 && usagePercentage > 30, // Always show control ID in table
 				editable: isControlIdField ? false : true, // Control ID is not editable
 				display_order: isControlIdField ? 1 : (frontendConfig?.displayOrder ?? displayOrder++), // Control ID is always first
 				category: isControlIdField ? 'core' : category, // Control ID is always core
 				tab: isControlIdField ? 'overview' : frontendConfig?.tab || undefined // Use frontend config or default
->>>>>>> 4b89e6e5
 			};
 
 			// Only add options for select fields
@@ -1041,21 +1033,11 @@
 			const ws = wb.Sheets[firstSheetName];
 
 			// Get data from the worksheet
-<<<<<<< HEAD
 			rows = XLSX.utils.sheet_to_json(ws, {
 				header: 1,
 				raw: true,
 				defval: null
 			}) as any[][];
-=======
-			worksheet.eachRow({ includeEmpty: false }, (row: any, _rowNumber: number) => {
-				const rowData: any[] = [];
-				row.eachCell({ includeEmpty: true }, (cell: any, colNumber: number) => {
-					rowData[colNumber - 1] = cell.value;
-				});
-				rows.push(rowData);
-			});
->>>>>>> 4b89e6e5
 		}
 
 		// Find potential header rows (first 5 non-empty rows)
@@ -1111,21 +1093,11 @@
 			}
 
 			// Get data from the worksheet
-<<<<<<< HEAD
 			rows = XLSX.utils.sheet_to_json(ws, {
 				header: 1,
 				raw: true,
 				defval: null
 			}) as any[][];
-=======
-			worksheet.eachRow({ includeEmpty: false }, (row: any, _rowNumber: number) => {
-				const rowData: any[] = [];
-				row.eachCell({ includeEmpty: true }, (cell: any, colNumber: number) => {
-					rowData[colNumber - 1] = cell.value;
-				});
-				rows.push(rowData);
-			});
->>>>>>> 4b89e6e5
 		}
 
 		const headerRowIndex = parseInt(headerRow) - 1;
