--- conflicted
+++ resolved
@@ -99,7 +99,11 @@
 				source_entries: data.source_entries
 			};
 
-<<<<<<< HEAD
+
+			if(data.cci !== undefined) {
+				updatedMapping.cci = data.cci;
+			}
+
 			// Compute new hash for the updated mapping on the backend
 			const hashResponse = await fetch('/hash', {
 				method: 'POST',
@@ -113,15 +117,6 @@
 
 			const oldCompositeKey = `${editingMapping.control_id}:${editingMapping.hash!}`;
 			await wsClient.updateMapping(oldCompositeKey, updatedMapping);
-=======
-			if(data.cci !== undefined) {
-				updatedMapping.cci = data.cci;
-			}
-			// hashes change every time so we just delete an create
-			await wsClient.deleteMapping(`${editingMapping.control_id}:${editingMapping.hash!}`);
-			delete updatedMapping.hash;
-			await wsClient.createMapping(updatedMapping);
->>>>>>> f34fc4e3
 
 			resetMappingForm();
 		} catch (error) {
